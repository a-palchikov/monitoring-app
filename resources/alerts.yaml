--- conflicted
+++ resolved
@@ -90,34 +90,6 @@
 
     var trigger = percent_used
         |alert()
-<<<<<<< HEAD
-            .message('{{ .Level}}: {{ .Name }}/{{ index .Tags "nodename" }} has high memory usage: {{ index .Fields "used" }}%')
-            .warn(lambda: "used" > 0.70)
-            .crit(lambda: "used" > 0.80)
-            .email()
-  uptime.tick: |
-    var period = 1m
-    var every = 1m
-    var warn = 300 // seconds
-    var warnReset = 600 // seconds
-
-    var node_down = stream
-        |from()
-            .measurement('uptime')
-            .groupBy('*')
-            .where(lambda: "type" == 'node')
-        |deadman(0.0, 5m)
-            .message('Node {{ index .Tags "nodename" }} is down')
-            .stateChangesOnly()
-            .email()
-            .log('/var/lib/kapacitor/logs/node_down.log')
-            .mode(0644)
-
-    var uptime = stream
-        |from()
-            .measurement('uptime')
-            .groupBy('nodename')
-=======
             .message('{{ .Level}} / Node {{ index .Tags "nodename" }} has high memory usage: {{ index .Fields "avg_percent_used" }}%')
             .warn(lambda: "avg_percent_used" > warnRate)
             .warnReset(lambda: "avg_percent_used" < warnReset)
@@ -190,21 +162,10 @@
         |from()
             .measurement('filesystem/inodes_free')
             .groupBy('nodename', 'resource_id')
->>>>>>> 00982a7d
-            .where(lambda: "type" == 'node')
-        |window()
-            .period(period)
-            .every(every)
-<<<<<<< HEAD
-        |eval(lambda: ceil(float("value") / 1000.0))
-            .as('uptime')
-
-    var trigger = uptime
-        |alert()
-            .message('{{ .Level }} / Node {{ index .Tags "nodename" }} was rebooted')
-            .warn(lambda: "uptime" < warn)
-            .warnReset(lambda: "uptime" > warnReset)
-=======
+            .where(lambda: "type" == 'node')
+        |window()
+            .period(period)
+            .every(every)
 
     var inodes_total = stream
         |from()
@@ -229,22 +190,59 @@
             .warnReset(lambda: "percent_used_inodes" < warnInodesReset)
             .crit(lambda: "percent_used_inodes" > critInodes)
             .critReset(lambda: "percent_used_inodes" < critInodesReset)
->>>>>>> 00982a7d
             .stateChangesOnly()
             .details('''
     <b>{{ .Message }}</b>
     Level: {{ .Level }}
     Nodename: {{ index .Tags "nodename" }}
-<<<<<<< HEAD
-    Uptime: {{ index .Fields "uptime" }} sec
-    ''')
-            .email()
-            .log('/var/lib/kapacitor/logs/uptime.log')
-=======
     Resource: {{ index .Tags "resource_id" }}
     Usage: {{ index .Fields "percent_used_inodes"  | printf "%0.2f" }}%
     ''')
             .email()
             .log('/var/lib/kapacitor/logs/inodes.log')
->>>>>>> 00982a7d
+            .mode(0644)
+
+  uptime.tick: |
+    var period = 1m
+    var every = 1m
+    var warn = 300 // seconds
+    var warnReset = 600 // seconds
+
+    var node_down = stream
+        |from()
+            .measurement('uptime')
+            .groupBy('*')
+            .where(lambda: "type" == 'node')
+        |deadman(0.0, 5m)
+            .message('Node {{ index .Tags "nodename" }} is down')
+            .stateChangesOnly()
+            .email()
+            .log('/var/lib/kapacitor/logs/node_down.log')
+            .mode(0644)
+
+    var uptime = stream
+        |from()
+            .measurement('uptime')
+            .groupBy('nodename')
+            .where(lambda: "type" == 'node')
+        |window()
+            .period(period)
+            .every(every)
+        |eval(lambda: ceil(float("value") / 1000.0))
+            .as('uptime')
+
+    var trigger = uptime
+        |alert()
+            .message('{{ .Level }} / Node {{ index .Tags "nodename" }} was rebooted')
+            .warn(lambda: "uptime" < warn)
+            .warnReset(lambda: "uptime" > warnReset)
+            .stateChangesOnly()
+            .details('''
+    <b>{{ .Message }}</b>
+    Level: {{ .Level }}
+    Nodename: {{ index .Tags "nodename" }}
+    Uptime: {{ index .Fields "uptime" }} sec
+    ''')
+            .email()
+            .log('/var/lib/kapacitor/logs/uptime.log')            
             .mode(0644)