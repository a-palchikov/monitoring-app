apiVersion: v1
kind: ConfigMap
metadata:
  name: kapacitor-alerts
  namespace: kube-system
data:
  high_cpu.tick: |
    var period = 5m
    var every = 1m
    var warnRate = 75
    var warnReset = 50
    var critRate = 90
    var critReset = 75

    var usage_rate = stream
        |from()
            .measurement('cpu/usage_rate')
            .groupBy('nodename')
            .where(lambda: "type" == 'node')
        |window()
            .period(period)
            .every(every)

    var cpu_total = stream
        |from()
            .measurement('cpu/node_capacity')
            .groupBy('nodename')
            .where(lambda: "type" == 'node')
        |window()
            .period(period)
            .every(every)

    var percent_used = usage_rate
        |join(cpu_total)
            .as('usage_rate', 'total')
            .tolerance(30s)
            .streamName('percent_used')
        |eval(lambda: (float("usage_rate.value") * 100.0) / float("total.value"))
            .as('percent_used')
        |mean('percent_usage')
            .as('avg_percent_used')

    var trigger = percent_used
        |alert()
            .message('{{ .Level}} / Node {{ index .Tags "nodename" }} has high cpu usage: {{ index .Fields "avg_percent_used" }}%')
            .warn(lambda: "avg_percent_used" > warnRate)
            .warnReset(lambda: "avg_percent_used" < warnReset)
            .crit(lambda: "avg_percent_used" > critRate)
            .critReset(lambda: "avg_percent_used" < critReset)
            .stateChangesOnly()
            .email()
            .log('/var/lib/kapacitor/logs/high_cpu.log')
            .mode(0644)

  high_memory.tick: |
    var period = 5m
    var every = 1m
    var warnRate = 80
    var warnReset = 70
    var critRate = 90
    var critReset = 80

    var usage = stream
        |from()
            .measurement('memory/working_set')
            .groupBy('nodename')
            .where(lambda: "type" == 'node')
        |window()
            .period(period)
            .every(every)

    var memory_total = stream
        |from()
            .measurement('memory/node_allocatable')
            .groupBy('nodename')
            .where(lambda: "type" == 'node')
        |window()
            .period(period)
            .every(every)

    var percent_used = usage
        |join(memory_total)
            .as('usage', 'total')
            .tolerance(30s)
            .streamName('percent_used')
        |eval(lambda: (float("usage.value") * 100.0) / float("total.value"))
            .as('percent_usage')
        |mean('percent_usage')
            .as('avg_percent_used')

    var trigger = percent_used
        |alert()
            .message('{{ .Level}} / Node {{ index .Tags "nodename" }} has high memory usage: {{ index .Fields "avg_percent_used" }}%')
            .warn(lambda: "avg_percent_used" > warnRate)
            .warnReset(lambda: "avg_percent_used" < warnReset)
            .crit(lambda: "avg_percent_used" > critRate)
            .critReset(lambda: "avg_percent_used" < critReset)
            .stateChangesOnly()
            .email()
            .log('/var/lib/kapacitor/logs/high_memory.log')
            .mode(0644)

  filesystem.tick: |
    var period = 1m
    var every = 1m
    var warnRate = 80
    var warnReset = 70
    var critRate = 90
    var critReset = 80

    var usage = stream
        |from()
            .measurement('filesystem/usage')
            .groupBy('nodename', 'resource_id')
            .where(lambda: "type" == 'node')
        |window()
            .period(period)
            .every(every)

    var total = stream
        |from()
            .measurement('filesystem/limit')
            .groupBy('nodename', 'resource_id')
            .where(lambda: "type" == 'node')
        |window()
            .period(period)
            .every(every)

    var percent_used = usage
        |join(total)
            .as('usage', 'total')
            .tolerance(30s)
            .streamName('percent_used')
        |eval(lambda: (float("usage.value") * 100.0) / float("total.value"))
            .as('percent_used')

    var trigger = percent_used
        |alert()
            .message('{{ .Level}} / Node {{ index .Tags "nodename" }} has low free space on {{ index .Tags "resource_id" }}')
            .warn(lambda: "percent_used" > warnRate)
            .warnReset(lambda: "percent_used" < warnReset)
            .crit(lambda: "percent_used" > critRate)
            .critReset(lambda: "percent_used" < critReset)
            .stateChangesOnly()
            .details('''
    <b>{{ .Message }}</b>
    Level: {{ .Level }}
    Nodename: {{ index .Tags "nodename" }}
    Resource: {{ index .Tags "resource_id" }}
    Usage: {{ index .Fields "percent_used"  | printf "%0.2f" }}%
    ''')
            .email()
            .log('/var/lib/kapacitor/logs/filesystem.log')
            .mode(0644)

    var warnInodes = 90
    var warnInodesReset = 80
    var critInodes = 95
    var critInodesReset = 90

    var inodes_free = stream
        |from()
            .measurement('filesystem/inodes_free')
            .groupBy('nodename', 'resource_id')
            .where(lambda: "type" == 'node')
        |window()
            .period(period)
            .every(every)

    var inodes_total = stream
        |from()
            .measurement('filesystem/inodes')
            .groupBy('nodename', 'resource_id')
            .where(lambda: "type" == 'node')
        |window()
            .period(period)
            .every(every)

    var percent_used_inodes = inodes_free
        |join(inodes_total)
            .as('free', 'total')
            .tolerance(30s)
        |eval(lambda: (100.0 - (float("free.value") * 100.0) / float("total.value")))
            .as('percent_used_inodes')

    var trigger_inodes = percent_used_inodes
        |alert()
            .message('{{ .Level}} / Node {{ index .Tags "nodename" }} has low free inodes on {{ index .Tags "resource_id" }}')
            .warn(lambda: "percent_used_inodes" > warnInodes)
            .warnReset(lambda: "percent_used_inodes" < warnInodesReset)
            .crit(lambda: "percent_used_inodes" > critInodes)
            .critReset(lambda: "percent_used_inodes" < critInodesReset)
            .stateChangesOnly()
            .details('''
    <b>{{ .Message }}</b>
    Level: {{ .Level }}
    Nodename: {{ index .Tags "nodename" }}
    Resource: {{ index .Tags "resource_id" }}
    Usage: {{ index .Fields "percent_used_inodes"  | printf "%0.2f" }}%
    ''')
            .email()
            .log('/var/lib/kapacitor/logs/inodes.log')
            .mode(0644)

  uptime.tick: |
    var period = 1m
    var every = 1m
    var warn = 300 // seconds
    var warnReset = 600 // seconds

    var node_down = stream
        |from()
            .measurement('uptime')
            .groupBy('*')
            .where(lambda: "type" == 'node')
        |deadman(0.0, 5m)
            .message('Node {{ index .Tags "nodename" }} is down')
            .stateChangesOnly()
            .email()
            .log('/var/lib/kapacitor/logs/node_down.log')
            .mode(0644)

    var uptime = stream
        |from()
            .measurement('uptime')
            .groupBy('nodename')
            .where(lambda: "type" == 'node')
        |window()
            .period(period)
            .every(every)
        |eval(lambda: ceil(float("value") / 1000.0))
            .as('uptime')

    var trigger = uptime
        |alert()
<<<<<<< HEAD
            .message('{{ .Level}}: {{ .Name }}/{{ index .Tags "nodename" }} has high memory usage: {{ index .Fields "used" }}%')
            .warn(lambda: "used" > 0.70)
            .crit(lambda: "used" > 0.80)
            .email()
  etcd.tick: |
    var period = 1m
    var every = 1m
    var critReset = lambda: "gauge" == 1
    var data_etcd_up = stream
        |from()
            .measurement('satellite_etcd_up')
            .groupBy('nodename')
        |window()
            .period(period)
            .every(every)
            .align()
        |default()
            .field('gauge', 0)

    var trigger_etcd_up = data_etcd_up
        |alert()
            .message('{{ .Level }} / ETCD: instance is down: {{ index .Tags "nodename" }}')
            .crit(lambda: "gauge" == 0)
            .critReset(critReset)
            .stateChangesOnly(1h)
            .details('''
    <b>{{ .Message }}</b>
    Level: {{ .Level }}
    Nodename: {{ index .Tags "nodename" }}
    ''')
            .email()
            .log('/var/lib/kapacitor/logs/etcd_down.log')
            .mode(0644)

    var data_etcd_health = stream
        |from()
            .measurement('satellite_etcd_health')
        |window()
            .period(period)
            .every(every)
            .align()
        |default()
            .field('gauge', -1)

    var etcd_health_deadman = data_etcd_health
        |deadman(0.0, 5m)
            .message('ETCD cluster is {{ if eq .Level "OK" }}alive{{ else }}unhealthy{{ end }}')
            .email()
            .log('/var/lib/kapacitor/logs/etcd_health.log')
            .mode(0644)

    var trigger_etcd_health = data_etcd_health
        |alert()
            .message('{{ .Level }} / ETCD: cluster is unhealthy')
            .crit(lambda: "gauge" == 0)
            .critReset(critReset)
            .stateChangesOnly(1h)
            .details('''
    <b>{{ .Message }}</b>
    Level: {{ .Level }}
    ''')
            .email()
            .log('/var/lib/kapacitor/logs/etcd_health.log')
            .mode(0644)

  etcd_latency_batch.tick: |
    var period = 5m
    var every = 1m
    var data_etcd_latency = batch
        |query('''SELECT (DERIVATIVE(count,1m) * 0.95) AS count, DERIVATIVE("0.512",1m) AS v512, DERIVATIVE("1.024",1m) AS v1024 FROM "k8s"."default"."etcd_rafthttp_message_sent_latency_seconds" WHERE "msgType" = 'MsgHeartbeat' AND "sendingType" = 'message' ''')
            .period(period)
            .every(every)
            .groupBy('remoteID')

    var count = data_etcd_latency
        |mean('count')
    var v512 = data_etcd_latency
        |mean('v512')
    var v1024 = data_etcd_latency
        |mean('v1024')

    var trigger_etcd_latency = count
        |join(v512,v1024)
            .as('count', 'v512', 'v1024')
            .tolerance(10s)

    trigger_etcd_latency
        |alert()
            .message('{{ .Level }} / ETCD: High latency between leader and follower {{ index .Tags "followerName" }}')
            .warn(lambda: "count.mean" > "v512.mean")
            .crit(lambda: "count.mean" > "v1024.mean")
            .details('''
    <b>{{ .Message }}</b>
    Level: {{ .Level }}
    ETCD instance: {{ index .Tags "followerName" }}
    Latency greater than: {{ if eq .Level "WARNING" }}512{{ else }}1024{{ end }}ms
    ''')
            .email()
            .log('/var/lib/kapacitor/logs/etcd_latency.log')
            .mode(0644)

  networking_params.tick: |
    var period = 5m
    var every = 1m
    var critReset = lambda: "gauge" == 1
    var data_br_netfilter = stream
        |from()
            .measurement('satellite_sysctl_br_netfilter')
            .groupBy('nodename')
        |window()
            .period(period)
            .every(every)
            .align()
        |default()
            .field('gauge', -1)

    var deadman_br_netfilter = data_br_netfilter
        |deadman(0.0, 5m)
            .message('br_netfilter module is not loaded on node {{ index .Tags "nodename" }}')
            .email()

    var trigger_br_netfilter = data_br_netfilter
        |alert()
            .message('{{ .Level }} / Networking: bridge netfilter is disabled on node: {{ index .Tags "nodename" }}')
            .crit(lambda: "gauge" == 0)
            .critReset(critReset)
            .stateChangesOnly()
            .details('''
    <b>{{ .Message }}</b>
    Level: {{ .Level }}
    Nodename: {{ index .Tags "nodename" }}
    ''')
            .email()
            .log('/var/lib/kapacitor/logs/br_netfilter.log')
            .mode(0644)

    var data_ipv4_forwarding = stream
        |from()
            .measurement('satellite_sysctl_ipv4_forwarding')
            .groupBy('nodename')
        |window()
            .period(period)
            .every(every)
            .align()
        |default()
            .field('gauge', -1)

    var trigger_ipv4_forwarding = data_ipv4_forwarding
        |alert()
            .message('{{ .Level }} / Networking: IPv4 Forwarding is disabled on node: {{ index .Tags "nodename" }}')
            .crit(lambda: "gauge" == 0)
            .critReset(critReset)
            .stateChangesOnly()
            .details('''
    <b>{{ .Message }}</b>
    Level: {{ .Level }}
    Nodename: {{ index .Tags "nodename" }}
    ''')
            .email()
            .log('/var/lib/kapacitor/logs/ipv4_forwarding.log')
            .mode(0644)

  docker.tick: |
    var period = 5m
    var every = 1m
    var critReset = lambda: "gauge" == 1
    var data_docker = stream
        |from()
            .measurement('satellite_docker_health')
            .groupBy('nodename')
        |window()
            .period(period)
            .every(every)
            .align()
        |default()
            .field('gauge', -1)

    var trigger_docker = data_docker
        |alert()
            .message('{{ .Level }} / Docker daemon is down on host: {{ index .Tags "nodename" }}')
            .crit(lambda: "gauge" == 0)
            .critReset(critReset)
=======
            .message('{{ .Level }} / Node {{ index .Tags "nodename" }} was rebooted')
            .warn(lambda: "uptime" < warn)
            .warnReset(lambda: "uptime" > warnReset)
>>>>>>> 37bab299
            .stateChangesOnly()
            .details('''
    <b>{{ .Message }}</b>
    Level: {{ .Level }}
    Nodename: {{ index .Tags "nodename" }}
<<<<<<< HEAD
    ''')
            .email()
            .log('/var/lib/kapacitor/logs/docker_health.log')
            .mode(0644)

  influxdb_health_batch.tick: |
    var period = 5m
    var every = 1m
    var data_influxdb_health = batch
        |query('''SELECT * FROM "_internal"."monitor"."write"''')
            .period(period)
            .every(every)

    var deadman_influxdb_health = data_influxdb_health
        |deadman(0.0, 5m)
            .message('InfluxDB is down or no connection between Kapacitor and InfluxDB')
            .email()
            .log('/var/lib/kapacitor/logs/influxdb_health.log')
            .mode(0644)

  kubernetes_node.tick: |
    var period = 5m
    var every = 1m
    var critReset = lambda: "gauge" == 1
    var data_kubernetes = stream
        |from()
            .measurement('satellite_k8s_node_ready')
            .groupBy('node')
        |window()
            .period(period)
            .every(every)
            .align()
        |default()
            .field('gauge', -1)

    var trigger_kubernetes = data_kubernetes
        |alert()
            .message('{{ .Level }} / Kubernetes node is not ready: {{ index .Tags "node" }}')
            .crit(lambda: "gauge" == 0)
            .critReset(critReset)
            .stateChangesOnly()
            .details('''
    <b>{{ .Message }}</b>
    Level: {{ .Level }}
    Nodename: {{ index .Tags "node" }}
    ''')
            .email()
            .log('/var/lib/kapacitor/logs/kubernetes_health.log')
=======
    Uptime: {{ index .Fields "uptime" }} sec
    ''')
            .email()
            .log('/var/lib/kapacitor/logs/uptime.log')            
>>>>>>> 37bab299
            .mode(0644)<|MERGE_RESOLUTION|>--- conflicted
+++ resolved
@@ -233,11 +233,20 @@
 
     var trigger = uptime
         |alert()
-<<<<<<< HEAD
-            .message('{{ .Level}}: {{ .Name }}/{{ index .Tags "nodename" }} has high memory usage: {{ index .Fields "used" }}%')
-            .warn(lambda: "used" > 0.70)
-            .crit(lambda: "used" > 0.80)
-            .email()
+            .message('{{ .Level }} / Node {{ index .Tags "nodename" }} was rebooted')
+            .warn(lambda: "uptime" < warn)
+            .warnReset(lambda: "uptime" > warnReset)
+            .stateChangesOnly()
+            .details('''
+    <b>{{ .Message }}</b>
+    Level: {{ .Level }}
+    Nodename: {{ index .Tags "nodename" }}
+    Uptime: {{ index .Fields "uptime" }} sec
+    ''')
+            .email()
+            .log('/var/lib/kapacitor/logs/uptime.log')
+            .mode(0644)
+
   etcd.tick: |
     var period = 1m
     var every = 1m
@@ -416,17 +425,11 @@
             .message('{{ .Level }} / Docker daemon is down on host: {{ index .Tags "nodename" }}')
             .crit(lambda: "gauge" == 0)
             .critReset(critReset)
-=======
-            .message('{{ .Level }} / Node {{ index .Tags "nodename" }} was rebooted')
-            .warn(lambda: "uptime" < warn)
-            .warnReset(lambda: "uptime" > warnReset)
->>>>>>> 37bab299
-            .stateChangesOnly()
-            .details('''
-    <b>{{ .Message }}</b>
-    Level: {{ .Level }}
-    Nodename: {{ index .Tags "nodename" }}
-<<<<<<< HEAD
+            .stateChangesOnly()
+            .details('''
+    <b>{{ .Message }}</b>
+    Level: {{ .Level }}
+    Nodename: {{ index .Tags "nodename" }}
     ''')
             .email()
             .log('/var/lib/kapacitor/logs/docker_health.log')
@@ -475,10 +478,4 @@
     ''')
             .email()
             .log('/var/lib/kapacitor/logs/kubernetes_health.log')
-=======
-    Uptime: {{ index .Fields "uptime" }} sec
-    ''')
-            .email()
-            .log('/var/lib/kapacitor/logs/uptime.log')            
->>>>>>> 37bab299
             .mode(0644)